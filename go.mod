--- conflicted
+++ resolved
@@ -33,11 +33,7 @@
 	github.com/spf13/pflag v1.0.5
 	github.com/stretchr/testify v1.8.4
 	github.com/xeipuuv/gojsonschema v1.2.0
-<<<<<<< HEAD
-	golang.org/x/crypto v0.18.0
-=======
 	golang.org/x/crypto v0.21.0
->>>>>>> 1df00645
 	golang.org/x/term v0.18.0
 	golang.org/x/text v0.14.0
 	k8s.io/api v0.29.0
